--- conflicted
+++ resolved
@@ -6,17 +6,9 @@
 	go test `glide novendor`
 
 bench:
-	rm -rf ./test.db
-	go test -bench .
+	go test `glide novendor` -tags gcc -bench=.
 
 get_deps:
-<<<<<<< HEAD
-	go get github.com/tendermint/go-merkle/...
-
-bench:
-	go test github.com/tendermint/go-merkle/... -tags gcc -bench=.
-=======
 	go get github.com/Masterminds/glide
 	rm -rf ./vendor
-	glide install
->>>>>>> 4fe11503
+	glide install